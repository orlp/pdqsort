--- conflicted
+++ resolved
@@ -529,13 +529,6 @@
     ::pdq::sort(begin, end, std::less<T>());
 }
 
-<<<<<<< HEAD
-=======
-template<class Iter>
-inline void pdqsort(Iter begin, Iter end) {
-    ::pdq::sort(begin, end);
-}
->>>>>>> 790216a3
 template<class Iter, class Compare>
 inline void sort_branchless(Iter begin, Iter end, Compare comp) {
     if (begin == end) return;
@@ -546,19 +539,7 @@
 template<class Iter>
 inline void sort_branchless(Iter begin, Iter end) {
     typedef typename std::iterator_traits<Iter>::value_type T;
-<<<<<<< HEAD
-    sort_branchless(begin, end, std::less<T>());
-}
-
-template<class Iter, class Compare>
-inline void pdqsort_branchless(Iter begin, Iter end, Compare comp) {
-    ::pdq::sort_branchless<Iter, Compare>(begin, end, comp);
-}
-
-template<class Iter>
-inline void pdqsort_branchless(Iter begin, Iter end) {
-    typedef typename std::iterator_traits<Iter>::value_type T;
-    sort_branchless<Iter>(begin, end, std::less<T>());
+    ::pdq::sort_branchless(begin, end, std::less<T>());
 }
 
 } // namespace pdq
@@ -568,15 +549,6 @@
 template<typename Iter,class Compare>
 void pdqsort(Iter begin, Iter end) {::pdq::sort(begin, end, std::less<typename std::iterator_traits<Iter>::value_type>());}
 
-=======
-    ::pdq::sort_branchless<Iter>(begin, end, std::less<T>());
-}
-
-} // namespace pdq
-#define pdqsort ::pdq::sort
-#define pdqsort_branchless ::pdq::sort_branchless
->>>>>>> 790216a3
-
 #undef PDQSORT_PREFER_MOVE
 
 #endif